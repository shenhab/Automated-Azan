--- conflicted
+++ resolved
@@ -192,8 +192,6 @@
 
 
     def update_ntp_time(self):
-<<<<<<< HEAD
-=======
         """
         Updates the NTP time on the host and verifies synchronization.
         """
@@ -218,7 +216,6 @@
 
 
     def run_scheduler(self):
->>>>>>> 269688e4
         """
         Updates the NTP time on the host and verifies synchronization.
         """
@@ -246,7 +243,6 @@
         logging.info("Starting strict-loop Athan scheduler.")
         while True:
             try:
-<<<<<<< HEAD
                 self.update_ntp_time()
                 self.load_prayer_times()
 
@@ -269,15 +265,6 @@
                         self.chromecast_manager.start_adahn_alfajr()
                     else:
                         self.chromecast_manager.start_adahn()
-=======
-                now = datetime.now(self.tz)
-
-                # Run the NTP update before fetching prayer times
-                self.update_ntp_time()
-
-                # Run the daily scheduler
-                self.daily_schedule()
->>>>>>> 269688e4
 
             except Exception as e:
                 logging.error("Scheduler encountered an error: %s", e, exc_info=True)
@@ -287,32 +274,17 @@
     def sleep_until_next_1am(self):
         now = datetime.now(self.tz)
         next_1am = now.replace(hour=1, minute=0, second=0, microsecond=0)
-<<<<<<< HEAD
-=======
-
->>>>>>> 269688e4
+
         if now >= next_1am:
             next_1am += timedelta(days=1)
 
         sleep_duration = (next_1am - now).total_seconds()
-<<<<<<< HEAD
         logging.info("Sleeping until 1:00 AM (%s).", next_1am.strftime("%Y-%m-%d %H:%M:%S"))
         time.sleep(sleep_duration)
 
         logging.info("Woke up at 1:00 AM. Refreshing prayer times.")
         self.update_ntp_time()
         self.load_prayer_times()
-=======
-        logging.info("Sleeping for %d seconds until next 1:00 AM (%s).", int(sleep_duration), next_1am.strftime("%Y-%m-%d %H:%M:%S"))
-
-        time.sleep(sleep_duration)
-
-        logging.info("Woke up at 1:00 AM. Updating NTP time before refreshing prayer times.")
-        self.update_ntp_time()  # Run NTP update at 1 AM
-
-        self.refresh_schedule()
-        logging.info("Prayer times refreshed and schedule restarted successfully.")
->>>>>>> 269688e4
 
         
     def refresh_schedule(self):
