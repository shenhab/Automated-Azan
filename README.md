--- conflicted
+++ resolved
@@ -24,7 +24,6 @@
 
 ## **🚀 Installation & Setup**
 
-<<<<<<< HEAD
 ### **� Prerequisites**
 - **Python 3.9+** (recommended: Python 3.11)
 - **pipenv** for dependency management
@@ -64,20 +63,12 @@
 ./setup-dev.sh
 ```
 
-### **�🐳 Option B: Docker Installation (Recommended for Production)**
-=======
-### **🐳 Option A: Docker Installation (Recommended)**
->>>>>>> e85cebab
 
 Docker provides an isolated environment with all dependencies pre-configured.
 
 #### **Prerequisites**
 - **Docker** and **Docker Compose** installed ([Installation Guide](https://docs.docker.com/get-docker/))
 - **Google Home/Chromecast device** on the same network
-<<<<<<< HEAD
-=======
-- **Twilio account** (optional, for WhatsApp notifications)
->>>>>>> e85cebab
 
 #### **Quick Start**
 ```bash
@@ -85,15 +76,6 @@
 git clone https://github.com/shenhab/Automated-Azan.git
 cd Automated-Azan
 
-<<<<<<< HEAD
-=======
-# Copy environment template
-cp .env.example .env
-
-# Edit .env file with your Twilio credentials (optional)
-nano .env
-
->>>>>>> e85cebab
 # Configure your location and speaker in adahn.config
 nano adahn.config
 
