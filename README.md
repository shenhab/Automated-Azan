<<<<<<< HEAD
# **Automated Azan ⏰🕌**
*Automated Islamic prayer announcements on Chromecast/Google Home speakers with professional web management interface*

## **🌟 Features**
✅ **Automated Prayer Scheduling** - Plays Azan automatically based on location and prayer times  
✅ **Chromecast Integration** - Works with Google Home speakers and speaker groups  
✅ **Professional Web Interface** - Complete management dashboard with real-time updates  
✅ **Device Testing** - Test Adhan playbook on any discovered speaker  
✅ **Multiple Prayer Sources** - ICCI and Naas mosque timetables  
✅ **Special Fajr Handling** - Different Adhan for Fajr with optional pre-prayer Quran  
✅ **Production Ready** - Docker deployment with health checks and monitoring  
✅ **Real-time Updates** - Socket.io integration for live status updates  

## **🚀 Quick Start**

### **🐳 Production Deployment (Docker)**
*Recommended for production use - single container with everything included*
=======
# **Automated Azan ⏰🕌**  
*A Python-based tool to automate Azan (Islamic call to prayer) notifications using Google Home devices.*

## **📌 Features**
✅ Plays Azan automatically based on your configured location and prayer times  
✅ Supports Google Home speakers and speaker groups via `pychromecast`  
✅ Multiple prayer time sources (ICCI and Naas mosque timetables)  
✅ Special handling for Fajr prayer with optional pre-Fajr Quran radio  
- **adding web interface**
- **using CastBrowser**
- **adding portainer compatability**
- **correcting the web interface**
✅ Automatic time synchronization via NTP  
✅ Comprehensive logging for debugging and monitoring  
✅ **Docker support for easy deployment**

## **🧩 Components**
The application consists of several components working together:

1. **`main.py`**: Main application entry point with the AthanScheduler class
2. **`prayer_times_fetcher.py`**: Fetches prayer times from different sources
3. **`chromecast_manager.py`**: Manages Google Home integration and audio playback
4. **`adahn.config`**: Configuration file for specifying location and device settings
5. **`azan.service`**: SystemD service file for running as a background service
6. **`.env`**: Optional environment file for Twilio API credentials
7. **`Dockerfile`** & **`docker-compose.yml`**: Docker deployment configuration

## **🚀 Installation & Setup**

### **� Prerequisites**
- **Python 3.9+** (recommended: Python 3.11)
- **pipenv** for dependency management
- **Chromecast/Google Home device** on the same network
- **Docker** (for containerized deployment)

### **🐍 Option A: Python Development Setup (pipenv)**

For development or local testing:

```bash
# Clone the repository
git clone https://github.com/shenhab/Automated-Azan.git
cd Automated-Azan

# Install pipenv if not already installed
pip install pipenv

# Install dependencies
pipenv install

# Configure your settings
cp adahn.config.example adahn.config
nano adahn.config

# Run the application
pipenv run python main.py

# Or activate the virtual environment
pipenv shell
python main.py
```

#### **Quick Setup Script**
```bash
# Run the automated setup script
./setup-dev.sh
```


Docker provides an isolated environment with all dependencies pre-configured.

#### **Prerequisites**
- **Docker** and **Docker Compose** installed ([Installation Guide](https://docs.docker.com/get-docker/))
- **Google Home/Chromecast device** on the same network

#### **Quick Start**
```bash
# Clone the repository
git clone https://github.com/shenhab/Automated-Azan.git
cd Automated-Azan

# Configure your location and speaker in adahn.config
nano adahn.config

# Build and run with Docker Compose
docker-compose up -d
```

#### **Docker Configuration**
The Docker setup includes:
- All system dependencies (Chrome, network tools)
- Proper network configuration for Chromecast discovery
- Persistent volumes for logs and data
- Environment variable support

**Important Docker Notes:**
- The container runs with `network_mode: host` to enable Chromecast discovery
- Logs are mounted to `./logs/` directory on your host
- Prayer timetable data is stored in `./data/` directory

#### **Docker Commands**
```bash
# View logs
docker-compose logs -f

# Stop the service
docker-compose down

# Rebuild after changes
docker-compose up --build -d

# Check container status
docker-compose ps
```

### **📦 Option B: Manual Installation**
### **1️⃣ Prerequisites**
Before you begin, ensure you have the following installed:

- **Python 3.8+** ([Installation Guide](https://www.python.org/downloads/))
- **Pipenv** for dependency management ([Installation Guide](https://pipenv.pypa.io/en/latest/))
- **Git** for cloning the repository ([Download Git](https://git-scm.com/))
- **Google Home/Chromecast device** on the same network
- **Twilio account** (optional, for WhatsApp notifications)

### **2️⃣ Installation Steps**
Run the following commands in your terminal:
>>>>>>> cf261cc2

```bash
# Clone and configure
git clone https://github.com/shenhab/Automated-Azan.git
cd Automated-Azan
cp adahn.config.example adahn.config
nano adahn.config  # Configure your location and speaker name

# Deploy with Docker
make deploy
```

**That's it!** Your Automated Azan system is now running:
- 🕌 **Prayer announcements**: Automatically scheduled based on your location
- 🌐 **Web interface**: http://localhost:5000
- 🔍 **Device management**: http://localhost:5000/chromecasts
- 🧪 **Audio testing**: http://localhost:5000/test

### **🐍 Development Setup (pipenv)**
*For developers and local testing*

```bash
# Setup development environment  
git clone https://github.com/shenhab/Automated-Azan.git
cd Automated-Azan
make setup     # Installs pipenv and dependencies
make run       # Run prayer scheduler
# OR
make web       # Run web interface only
```

## **⚙️ Configuration**

Edit `adahn.config` with your settings:

```ini
[Settings]
# Your Google Home speaker or speaker group name (case-sensitive)
speakers-group-name = Living Room speakers

# Prayer time location
location = Leeds, UK

# Prayer time source (icci or naas)
prayer_source = icci

# Enable pre-Fajr Quran (45 minutes before Fajr)
pre_fajr_enabled = True
```
## **🎛️ Web Interface**

The integrated web dashboard provides:

- **📊 Dashboard**: Live status, next prayer info, and system overview
- **� Device Management**: Discover and manage Chromecast speakers  
- **🧪 Audio Testing**: Test Adhan playbook on any speaker
- **📋 Live Logs**: Real-time application logs with filtering
- **⚙️ Settings**: Configuration management via web interface
- **📱 Responsive Design**: Mobile-friendly Bootstrap interface

## **📦 Deployment Options**

<<<<<<< HEAD
### **Option 1: Docker Deployment (Recommended)**

**Single Command Production Deployment:**
```bash
make deploy
```

**Advanced Docker Commands:**
```bash
make docker-build     # Build container
make docker-run       # Start container
make docker-logs      # View logs
make docker-stop      # Stop container
make deploy-check     # Validate configuration
```

**Container Features:**
- ✅ Single unified container (Azan + Web interface)
- ✅ Host network access for Chromecast discovery
- ✅ Persistent volumes for configuration and logs
- ✅ Health checks and automatic restart
- ✅ Security hardening with non-root user
- ✅ Timezone support (defaults to Europe/Dublin)
=======
### **4️⃣ Run the Application**
You can run the application in two ways:
>>>>>>> cf261cc2

### **Option 2: Development with pipenv**

**Quick Development Setup:**
```bash
make setup    # Setup environment
make install  # Install dependencies  
make test     # Run tests
make run      # Start main application
make web      # Start web interface
```

**Development Commands:**
```bash
make shell           # Activate pipenv shell
make update          # Update dependencies
make test-chromecast # Test device discovery
make clean           # Clean temporary files
```

## **🔍 System Requirements**

**For Docker Deployment:**
- Docker & Docker Compose
- Network access to Chromecast devices

**For Development:**
- Python 3.9+ (recommended: Python 3.11)
- pipenv
- Network access to Chromecast devices

## **📖 How It Works**

1. **Prayer Time Fetching**: Automatically downloads prayer schedules from ICCI or Naas sources
2. **Scheduling**: Creates cron-like schedule for each prayer throughout the day
3. **Device Discovery**: Finds your Chromecast/Google Home speakers via network scan
4. **Audio Playback**: Streams appropriate Adhan audio files to selected speakers
5. **Web Management**: Provides real-time monitoring and manual testing capabilities
6. **Logging**: Comprehensive logging for debugging and monitoring

## **🛠️ Available Commands**

### **Production Deployment**
```bash
make deploy           # Full Docker deployment
make deploy-check     # Validate configuration
make docker-logs      # View container logs
make docker-stop      # Stop deployment
```

### **Development**
```bash
make setup           # Complete development setup
make run             # Run prayer scheduler
make web             # Run web interface
make test            # Run all tests
make test-chromecast # Test device discovery
```

### **Utilities**
```bash
make help            # Show all available commands
make clean           # Clean temporary files
make check           # Check system requirements
```

## **🔧 Troubleshooting**

### **Chromecast Discovery Issues**
- Ensure devices are on same network
- Verify speaker names match exactly (case-sensitive)
- Use web interface to test device discovery: http://localhost:5000/chromecasts

### **Docker Deployment Issues**
```bash
make deploy-check    # Validate all requirements
make docker-logs     # Check container logs
docker-compose ps    # Check container status
```

### **Development Issues**
```bash
make test-chromecast # Test device discovery
make test           # Run full test suite
pipenv run python web_interface.py  # Test web interface directly
```

## **📁 Project Structure**

```
Automated-Azan/
├── main.py                 # Main prayer scheduler
├── web_interface.py        # Web dashboard
├── chromecast_manager.py   # Device management
├── prayer_times_fetcher.py # Prayer time sources
├── adahn.config           # Configuration file
├── docker-compose.yml     # Production deployment
├── Makefile              # Build and deployment commands
├── templates/            # Web interface templates
├── Media/               # Adhan audio files
└── logs/                # Application logs
```

## **🔐 Security**

- Docker containers run as non-root user
- Configuration files mounted read-only where possible
- Persistent volumes for logs and data
- Health checks for monitoring
- No external network requirements (except for prayer time updates)

## **🎯 Production Ready**

This system is designed for reliable 24/7 operation:
- ✅ Automatic restart on failure
- ✅ Persistent configuration and logs
- ✅ Health monitoring
- ✅ Comprehensive error handling
- ✅ Time synchronization
- ✅ Professional web interface

## **📜 License**
MIT License - Feel free to use and modify

## **🤝 Contributing**
Contributions welcome! Please submit pull requests for improvements.

---

**🕌 May this tool help you maintain your prayers with ease and consistency.**<|MERGE_RESOLUTION|>--- conflicted
+++ resolved
@@ -1,4 +1,4 @@
-<<<<<<< HEAD
+
 # **Automated Azan ⏰🕌**
 *Automated Islamic prayer announcements on Chromecast/Google Home speakers with professional web management interface*
 
@@ -16,135 +16,7 @@
 
 ### **🐳 Production Deployment (Docker)**
 *Recommended for production use - single container with everything included*
-=======
-# **Automated Azan ⏰🕌**  
-*A Python-based tool to automate Azan (Islamic call to prayer) notifications using Google Home devices.*
-
-## **📌 Features**
-✅ Plays Azan automatically based on your configured location and prayer times  
-✅ Supports Google Home speakers and speaker groups via `pychromecast`  
-✅ Multiple prayer time sources (ICCI and Naas mosque timetables)  
-✅ Special handling for Fajr prayer with optional pre-Fajr Quran radio  
-- **adding web interface**
-- **using CastBrowser**
-- **adding portainer compatability**
-- **correcting the web interface**
-✅ Automatic time synchronization via NTP  
-✅ Comprehensive logging for debugging and monitoring  
-✅ **Docker support for easy deployment**
-
-## **🧩 Components**
-The application consists of several components working together:
-
-1. **`main.py`**: Main application entry point with the AthanScheduler class
-2. **`prayer_times_fetcher.py`**: Fetches prayer times from different sources
-3. **`chromecast_manager.py`**: Manages Google Home integration and audio playback
-4. **`adahn.config`**: Configuration file for specifying location and device settings
-5. **`azan.service`**: SystemD service file for running as a background service
-6. **`.env`**: Optional environment file for Twilio API credentials
-7. **`Dockerfile`** & **`docker-compose.yml`**: Docker deployment configuration
-
-## **🚀 Installation & Setup**
-
-### **� Prerequisites**
-- **Python 3.9+** (recommended: Python 3.11)
-- **pipenv** for dependency management
-- **Chromecast/Google Home device** on the same network
-- **Docker** (for containerized deployment)
-
-### **🐍 Option A: Python Development Setup (pipenv)**
-
-For development or local testing:
-
-```bash
-# Clone the repository
-git clone https://github.com/shenhab/Automated-Azan.git
-cd Automated-Azan
-
-# Install pipenv if not already installed
-pip install pipenv
-
-# Install dependencies
-pipenv install
-
-# Configure your settings
-cp adahn.config.example adahn.config
-nano adahn.config
-
-# Run the application
-pipenv run python main.py
-
-# Or activate the virtual environment
-pipenv shell
-python main.py
-```
-
-#### **Quick Setup Script**
-```bash
-# Run the automated setup script
-./setup-dev.sh
-```
-
-
-Docker provides an isolated environment with all dependencies pre-configured.
-
-#### **Prerequisites**
-- **Docker** and **Docker Compose** installed ([Installation Guide](https://docs.docker.com/get-docker/))
-- **Google Home/Chromecast device** on the same network
-
-#### **Quick Start**
-```bash
-# Clone the repository
-git clone https://github.com/shenhab/Automated-Azan.git
-cd Automated-Azan
-
-# Configure your location and speaker in adahn.config
-nano adahn.config
-
-# Build and run with Docker Compose
-docker-compose up -d
-```
-
-#### **Docker Configuration**
-The Docker setup includes:
-- All system dependencies (Chrome, network tools)
-- Proper network configuration for Chromecast discovery
-- Persistent volumes for logs and data
-- Environment variable support
-
-**Important Docker Notes:**
-- The container runs with `network_mode: host` to enable Chromecast discovery
-- Logs are mounted to `./logs/` directory on your host
-- Prayer timetable data is stored in `./data/` directory
-
-#### **Docker Commands**
-```bash
-# View logs
-docker-compose logs -f
-
-# Stop the service
-docker-compose down
-
-# Rebuild after changes
-docker-compose up --build -d
-
-# Check container status
-docker-compose ps
-```
-
-### **📦 Option B: Manual Installation**
-### **1️⃣ Prerequisites**
-Before you begin, ensure you have the following installed:
-
-- **Python 3.8+** ([Installation Guide](https://www.python.org/downloads/))
-- **Pipenv** for dependency management ([Installation Guide](https://pipenv.pypa.io/en/latest/))
-- **Git** for cloning the repository ([Download Git](https://git-scm.com/))
-- **Google Home/Chromecast device** on the same network
-- **Twilio account** (optional, for WhatsApp notifications)
-
-### **2️⃣ Installation Steps**
-Run the following commands in your terminal:
->>>>>>> cf261cc2
+
 
 ```bash
 # Clone and configure
@@ -207,7 +79,6 @@
 
 ## **📦 Deployment Options**
 
-<<<<<<< HEAD
 ### **Option 1: Docker Deployment (Recommended)**
 
 **Single Command Production Deployment:**
@@ -231,10 +102,6 @@
 - ✅ Health checks and automatic restart
 - ✅ Security hardening with non-root user
 - ✅ Timezone support (defaults to Europe/Dublin)
-=======
-### **4️⃣ Run the Application**
-You can run the application in two ways:
->>>>>>> cf261cc2
 
 ### **Option 2: Development with pipenv**
 
