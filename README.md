--- conflicted
+++ resolved
@@ -5,16 +5,6 @@
 # **Automated Azan ⏰🕌**  
 *A Python-based tool to automate Azan notifications using Google Home devices.*
 
-<<<<<<< HEAD
-1- install Python 3 
-2- install pipenv on your system [https://pipenv.pypa.io/en/latest/]
-3- install git cli
-4- `git clone https://github.com/shenhab/Automated-Azan.git`
-5- cd Automated-Azan
-6- `pipenv install`
-7- make sure adahn.config has the right configuration
-8- `pipenv run python main.py`
-=======
 ---
 
 ## **📌 Features**
@@ -86,5 +76,4 @@
 
 ---
 
-Let me know if you want to add more details or make it even better! 🚀🎯
->>>>>>> 06e96d3f
+Let me know if you want to add more details or make it even better! 🚀🎯